"""
(Modified from PointGroup dataloader)
"""
import logging
import math

from omegaconf import DictConfig

import torch
from torch.utils.data import DataLoader
import pytorch_lightning as pl
import numpy as np

import scipy
import scipy.ndimage
import scipy.interpolate
from packages.pointgroup_ops.functions import pointgroup_ops

from util.types import PointGroupBatch, DataInterface

log = logging.getLogger(__name__)


class DataModule(pl.LightningDataModule):
    def __init__(
        self,
        data_interface: DataInterface,
        cfg: DictConfig,
    ):
        super().__init__()

        # Dataloader specific parameters
        self.batch_size = cfg.dataset.batch_size
        self.full_scale = cfg.dataset.full_scale
        self.scale = cfg.dataset.scale  # voxel_size = 1 / scale, scale 50(2cm)
        self.max_npoint = cfg.dataset.max_npoint
        self.mode = cfg.dataset.mode

        # What kind of test?
        # val == with labels
        # test == without labels
        self.test_split = cfg.model.test.split  # val or test

        # Number of workers
        self.train_workers = cfg.model.train.train_workers
        self.val_workers = cfg.model.train.train_workers
        self.test_workers = cfg.model.test.test_workers

        # Load data from interface
        self.train_data = data_interface.train_data
        self.val_data = data_interface.val_data
        self.test_data = data_interface.test_data

        log.info(f"Training samples: {len(self.train_data)}")
        log.info(f"Validation samples: {len(self.val_data)}")
        log.info(f"Testing samples: {len(self.test_data)}")

    def train_dataloader(self):
        return DataLoader(
            list(range(len(self.train_data))),
            batch_size=self.batch_size,
            collate_fn=self.train_merge,
            num_workers=self.train_workers,
            shuffle=True,
            sampler=None,
            drop_last=True,
            pin_memory=True,
        )

    def val_dataloader(self):
        return DataLoader(
            list(range(len(self.val_data))),
            batch_size=self.batch_size,
            collate_fn=self.val_merge,
            num_workers=self.val_workers,
            shuffle=False,
            drop_last=False,
            pin_memory=True,
        )

    def test_dataloader(self):
        return DataLoader(
            list(range(len(self.test_data))),
            batch_size=1,
            collate_fn=self.test_merge,
            num_workers=self.test_workers,
            shuffle=False,
            drop_last=False,
            pin_memory=True,
        )

    def elastic_distortion(self, x, granularity, magnitude):
<<<<<<< HEAD

=======
>>>>>>> cdf3e60d
        blurs = [
            np.ones(shape).astype("float32") / 3
            for shape in [(3, 1, 1), (1, 3, 1), (1, 1, 3)]
        ]

        # Select random noise for each voxel of bounding box
        bounding_box = np.abs(x).max(0).astype(np.int32) // granularity + 3
<<<<<<< HEAD
        noise = [np.random.randn(*list(bounding_box)).astype("float32") for _ in range(3)]
=======
        noise = [
            np.random.randn(*list(bounding_box)).astype("float32") for _ in range(3)
        ]
>>>>>>> cdf3e60d

        # Apply bluring filters on the noise
        for _ in range(2):
            for blur in blurs:
                noise = [
                    scipy.ndimage.filters.convolve(n, blur, mode="constant", cval=0)
                    for n in noise
                ]

        # Interpolate between the axes
        ax = [
            np.linspace(
                -(side_length - 1) * granularity,
                (side_length - 1) * granularity,
                side_length,
            )
            for side_length in bounding_box
        ]
        interp = [
            scipy.interpolate.RegularGridInterpolator(
                ax, n, bounds_error=0, fill_value=0
            )
            for n in noise
        ]

        return x + np.hstack([i(x)[:, None] for i in interp]) * magnitude

    def get_instance_centers(self, xyz, instance_labels):
        """
        :param xyz: (n, 3)
        :param instance_label: (n), int, (0~nInst-1, -100)
        :return: instance_num, dict
        """

        instance_centers = np.ones(xyz.shape, dtype=np.float32) * -100
        instance_pointnum = []  # (nInst), int

        # unique_instances = np.unique(instance_labels)
        number_of_instances = int(instance_labels.max()) + 1
        for instance_label in range(number_of_instances):
            instance_indices = np.where(instance_labels == instance_label)
            instance_centers[instance_indices] = xyz[instance_indices].mean(0)
            instance_pointnum.append(instance_indices[0].size)

        return number_of_instances, instance_pointnum, instance_centers

    def augment_data(self, xyz, jitter=False, flip=False, rot=False):
        m = np.eye(3)
        if jitter:
            m += np.random.randn(3, 3) * 0.1
        if flip:
            m[0][0] *= np.random.randint(0, 2) * 2 - 1  # flip x randomly
        if rot:
            theta = np.random.rand() * 2 * math.pi
            m = np.matmul(
                m,
                [
                    [math.cos(theta), math.sin(theta), 0],
                    [-math.sin(theta), math.cos(theta), 0],
                    [0, 0, 1],
                ],
            )  # rotation
        return np.matmul(xyz, m)

    def crop(self, xyz):
        """
        :param xyz: (n, 3) >= 0
        """

        xyz_offset = xyz.copy()
        valid_idxs = xyz_offset.min(1) >= 0
        assert valid_idxs.sum() == xyz.shape[0]

        full_scale = np.array([self.full_scale[1]] * 3)
        room_range = xyz.max(0) - xyz.min(0)
        while valid_idxs.sum() > self.max_npoint:
<<<<<<< HEAD
            offset = np.clip(full_scale - room_range + 0.001, None, 0) * np.random.rand(3)
=======
            offset = np.clip(full_scale - room_range + 0.001, None, 0) * np.random.rand(
                3
            )
>>>>>>> cdf3e60d
            xyz_offset = xyz + offset
            valid_idxs = (xyz_offset.min(1) >= 0) * (
                (xyz_offset < full_scale).sum(1) == 3
            )
            full_scale[:2] -= 4

        return xyz_offset, valid_idxs

    def getCroppedInstLabel(self, instance_label, valid_idxs):
        instance_label = instance_label[valid_idxs]
        j = 0
        while j < instance_label.max():
            if len(np.where(instance_label == j)[0]) == 0:
                instance_label[instance_label == instance_label.max()] = j
            j += 1
        return instance_label

    def train_merge(self, id):
        return self.merge(id, self.train_data)

    def val_merge(self, id):
        return self.merge(id, self.val_data)

    def test_merge(self, id):
        return self.merge(id, self.test_data, is_test=True)

    def merge(self, id, scenes, is_test=False):

        # Make sure valid test split option is specified
        if is_test and self.test_split not in ["val", "test"]:
            raise RuntimeError(f"Wrong test split: {self.test_split}")

        # Whether semantics and instance labels are available
        are_labels_available = is_test and self.test_split == "val" or not is_test

        batch_coordinates = []
        batch_point_coordinates = []
        batch_features = []
        batch_semantic_labels = []
        batch_instance_labels = []

        batch_instance_centers = []  # (N, 9)
        batch_instance_pointnum = []  # (total_nInst), int

        batch_offsets = [0]

        total_inst_num = 0
        for i, idx in enumerate(id):

            scene = scenes[idx]

            if is_test:

                xyz_middle = self.augment_data(scene.points, False, True, True)

                xyz = xyz_middle * self.scale

                xyz -= xyz.min(0)

                batch_features.append(torch.from_numpy(scene.features))

                semantic_labels = scene.semantic_labels
                instance_labels = scene.instance_labels

            else:
                ### jitter / flip x / rotation
                xyz_middle = self.augment_data(scene.points, True, True, True)

                ### scale
                xyz = xyz_middle * self.scale

                ### elastic
                xyz = self.elastic_distortion(
                    xyz, 6 * self.scale // 50, 40 * self.scale / 50
                )
                xyz = self.elastic_distortion(
                    xyz, 20 * self.scale // 50, 160 * self.scale / 50
                )

                ### offset
                xyz -= xyz.min(0)

                ### crop
                xyz, valid_idxs = self.crop(xyz)

                xyz_middle = xyz_middle[valid_idxs]
                xyz = xyz[valid_idxs]
                rgb = scene.features[valid_idxs]
                semantic_labels = scene.semantic_labels[valid_idxs]
                instance_labels = self.getCroppedInstLabel(
                    scene.instance_labels, valid_idxs
                )

                batch_features.append(torch.from_numpy(rgb) + torch.randn(3) * 0.1)

            if are_labels_available:
                ### get instance information
                (
                    number_of_instances,
                    instance_pointnum,
                    instance_centers,
                ) = self.get_instance_centers(
                    xyz_middle, instance_labels.astype(np.int32)
                )

                # TODO: why do this?
                # They do this because they combine all the scenes in the batch into one vector
                instance_labels[np.where(instance_labels != -100)] += total_inst_num
                total_inst_num += number_of_instances

                # Add training and validation info
                batch_instance_centers.append(torch.from_numpy(instance_centers))
                batch_instance_pointnum.extend(instance_pointnum)

                batch_semantic_labels.append(torch.from_numpy(semantic_labels))
                batch_instance_labels.append(torch.from_numpy(instance_labels))

            ### merge the scene to the batch
            batch_offsets.append(batch_offsets[-1] + xyz.shape[0])

            batch_coordinates.append(
                torch.cat(
                    [
                        torch.LongTensor(xyz.shape[0], 1).fill_(i),
                        torch.from_numpy(xyz).long(),
                    ],
                    1,
                )
            )
            batch_point_coordinates.append(torch.from_numpy(xyz_middle))

        ### merge all the scenes in the batchd
        batch_offsets = torch.tensor(batch_offsets, dtype=torch.int)  # int (B+1)

        coordinates = torch.cat(
            batch_coordinates, 0
        )  # long (N, 1 + 3), the batch item idx is put in locs[:, 0]
        point_coordinates = torch.cat(batch_point_coordinates, 0).to(
            torch.float32
        )  # float (N, 3)
        features = torch.cat(batch_features, 0)  # float (N, C)

        spatial_shape = np.clip(
            (coordinates.max(0)[0][1:] + 1).numpy(), self.full_scale[0], None
        )  # long (3)

        ### voxelize
        (
            voxel_coordinates,
            point_to_voxel_map,
            voxel_to_point_map,
        ) = pointgroup_ops.voxelization_idx(coordinates, self.batch_size, self.mode)

        if are_labels_available:
            semantic_labels = torch.cat(batch_semantic_labels, 0).long()  # long (N)
            instance_labels = torch.cat(batch_instance_labels, 0).long()  # long (N)

            instance_centers = torch.cat(batch_instance_centers, 0).to(
                torch.float32
            )  # float (N, 9) (meanxyz, minxyz, maxxyz)
            instance_pointnum = torch.tensor(
                batch_instance_pointnum, dtype=torch.int
            )  # int (total_nInst)

        if is_test:
            test_filename = scenes[id[0]].name
        else:
            test_filename = None

        return PointGroupBatch(
            coordinates=coordinates,
            voxel_coordinates=voxel_coordinates,
            point_to_voxel_map=point_to_voxel_map,
            voxel_to_point_map=voxel_to_point_map,
            point_coordinates=point_coordinates,
            features=features,
            labels=semantic_labels,
            instance_labels=instance_labels,
            instance_centers=instance_centers,
            instance_pointnum=instance_pointnum,
            offsets=batch_offsets,
            id=id,
            spatial_shape=spatial_shape,
            test_filename=test_filename,
        )<|MERGE_RESOLUTION|>--- conflicted
+++ resolved
@@ -90,10 +90,6 @@
         )
 
     def elastic_distortion(self, x, granularity, magnitude):
-<<<<<<< HEAD
-
-=======
->>>>>>> cdf3e60d
         blurs = [
             np.ones(shape).astype("float32") / 3
             for shape in [(3, 1, 1), (1, 3, 1), (1, 1, 3)]
@@ -101,13 +97,9 @@
 
         # Select random noise for each voxel of bounding box
         bounding_box = np.abs(x).max(0).astype(np.int32) // granularity + 3
-<<<<<<< HEAD
-        noise = [np.random.randn(*list(bounding_box)).astype("float32") for _ in range(3)]
-=======
         noise = [
             np.random.randn(*list(bounding_box)).astype("float32") for _ in range(3)
         ]
->>>>>>> cdf3e60d
 
         # Apply bluring filters on the noise
         for _ in range(2):
@@ -184,13 +176,9 @@
         full_scale = np.array([self.full_scale[1]] * 3)
         room_range = xyz.max(0) - xyz.min(0)
         while valid_idxs.sum() > self.max_npoint:
-<<<<<<< HEAD
-            offset = np.clip(full_scale - room_range + 0.001, None, 0) * np.random.rand(3)
-=======
             offset = np.clip(full_scale - room_range + 0.001, None, 0) * np.random.rand(
                 3
             )
->>>>>>> cdf3e60d
             xyz_offset = xyz + offset
             valid_idxs = (xyz_offset.min(1) >= 0) * (
                 (xyz_offset < full_scale).sum(1) == 3
