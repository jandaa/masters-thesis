--- conflicted
+++ resolved
@@ -11,15 +11,8 @@
   dist_type: L2
 
 optimizer:
-<<<<<<< HEAD
   type: Adam # Adam or SGD
   lr: 1e-3
-=======
-  type: SGD # Adam or SGD
-  lr: 1e-1
-  # type: Adam # Adam or SGD
-  # lr: 1e-3
->>>>>>> 91c19dcc
   momentum: 0.9
   weight_decay: 1e-4
   bn_momentum: 0.05
